--- conflicted
+++ resolved
@@ -1,20 +1,10 @@
 #!/bin/bash
-<<<<<<< HEAD
 #SBATCH --time=0-20:00:00 #day-h:m:s
 #SBATCH --job-nam=UW_C #Job name
 #SBATCH --partition=all #gpu partition
 #SBATCH --mem=64G #ram alocation
 #SBATCH -o /mundus/mdeowan698/trpo_result.log #parmeter log
 #SBATCH -e /mundus/mdeowan698/trpo_error.log #error log
-=======
-#SBATCH --time=0-16:00:00 #day-h:m:s
-#SBATCH --job-nam=UW_C #Job name
-#SBATCH --partition=all #gpu partition
-#SBATCH --mem=64G #ram alocation
-#SBATCH -o /mundus/mdeowan698/ppo_result.log #parmeter log
-#SBATCH -e /mundus/mdeowan698/ppo_error.log #error log
->>>>>>> 388f352d
-
 #SBATCH --gres=gpu:a40-48:1
 #SBATCH --partition=all # any gpu
 
@@ -22,10 +12,6 @@
 source ~/miniconda3/etc/profile.d/conda.sh
 conda activate ROV
 
-<<<<<<< HEAD
 CUDA_LAUNCH_BLOCKING=1 python3 sac_env.py --save-model-interval 5 --env-name navigation --eval-batch-size 0 --min-batch-size 2048 --num-threads 1 --hist-length 5 --gpu-index 0 --adaptation 0 --seed 5 --max-iter-num 200
-=======
-CUDA_LAUNCH_BLOCKING=1 python3 trpo_gym.py --save-model-interval 5 --env-name navigation --eval-batch-size 0 --min-batch-size 2048 --num-threads 1 --hist-length 5 --gpu-index 0 --adaptation 0 --max-iter-num 200
->>>>>>> 388f352d
 #CUDA_LAUNCH_BLOCKING=1 python3 ppo_gym_test.py --env-name navigation --eval-batch-size 2000 --hist-length 5
 # gpu:a100-20:1
