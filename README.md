--- conflicted
+++ resolved
@@ -136,16 +136,13 @@
 ```
 Install project dependencies follow Environment Setup
 
-<<<<<<< HEAD
+
 ### Modificaion for running on Cluster
 
 Set UnityEnvironment() parameter, Underwater_navigation class line around 320
 ```python
 no_graphics=True
 ```
-
-=======
->>>>>>> 56a54d37
 ### Running on Cluster GPU
 
 Before running your code on the Cluster GPU, please ensure that a GPU is available and allocate the necessary resources.
